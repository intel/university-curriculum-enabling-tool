--- conflicted
+++ resolved
@@ -3,13 +3,8 @@
 
 import type { Source } from '../../../payload-types'
 import { NextResponse } from 'next/server'
-<<<<<<< HEAD
 import { createOllama } from 'ollama-ai-provider-v2'
 import { type ModelMessage, generateText, generateObject } from 'ai'
-=======
-import { createOllama } from 'ollama-ai-provider'
-import { type CoreMessage, generateText, generateObject } from 'ai'
->>>>>>> a5798bcb
 import { jsonrepair } from 'jsonrepair'
 import { getStoredChunks } from '@/lib/chunk/get-stored-chunks'
 import type { ClientSource } from '@/lib/types/client-source'
@@ -481,23 +476,14 @@
       ? 'PENTING: Tulis ulang seluruh konten berikut dalam Bahasa Indonesia yang jelas dan alami. Jangan gunakan kata dari bahasa lain. Jangan ubah struktur atau makna.'
       : 'IMPORTANT: Rewrite all of the following content in clear and natural English only. Do not use any words from other languages. Do not change the structure or meaning.'
 
-<<<<<<< HEAD
   const systemMessage: ModelMessage = { role: 'system', content: directive }
   const userMessage: ModelMessage = { role: 'user', content: text }
-=======
-  const systemMessage: CoreMessage = { role: 'system', content: directive }
-  const userMessage: CoreMessage = { role: 'user', content: text }
->>>>>>> a5798bcb
   try {
     const resp = await generateText({
       model: ollama(selectedModel),
       messages: [systemMessage, userMessage],
       temperature: Math.max(0, TEMPERATURE - 0.05),
-<<<<<<< HEAD
       maxOutputTokens: Math.floor(TOKEN_RESPONSE_BUDGET),
-=======
-      maxTokens: Math.floor(TOKEN_RESPONSE_BUDGET),
->>>>>>> a5798bcb
     })
     return stripThinkTags(resp.text)
   } catch {
@@ -535,24 +521,15 @@
       ? `${langDirective(language)}\n\nTugas: Ubah SEMUA nilai string di dalam array JSON berikut menjadi Bahasa Indonesia yang jelas dan alami.\nJANGAN ubah kunci, bentuk array, urutan item, tipe data numerik, atau bobot.\nKembalikan HANYA JSON (array) dengan struktur yang sama.`
       : `${langDirective(language)}\n\nTask: Rewrite ALL string values in the following JSON array into clear and natural English.\nDO NOT change keys, array shape, item order, numeric types, or weights.\nReturn JSON ONLY (the array) with exactly the same structure.`
 
-<<<<<<< HEAD
   const systemMessage: ModelMessage = { role: 'system', content: directive }
   const userMessage: ModelMessage = { role: 'user', content: JSON.stringify(criteria) }
-=======
-  const systemMessage: CoreMessage = { role: 'system', content: directive }
-  const userMessage: CoreMessage = { role: 'user', content: JSON.stringify(criteria) }
->>>>>>> a5798bcb
 
   try {
     const resp = await generateText({
       model: ollama(selectedModel),
       messages: [systemMessage, userMessage],
       temperature: Math.max(0, TEMPERATURE - 0.05),
-<<<<<<< HEAD
       maxOutputTokens: Math.floor(TOKEN_RESPONSE_BUDGET / 4),
-=======
-      maxTokens: Math.floor(TOKEN_RESPONSE_BUDGET / 4),
->>>>>>> a5798bcb
     })
     const cleaned = stripThinkTags(resp.text)
     const jsonStr = extractJsonFromText(cleaned) || cleaned
@@ -836,7 +813,6 @@
     console.error('Error generating complete project rubric:', error)
     // Return default rubric if generation fails
     return getDefaultProjectRubric(language)
-<<<<<<< HEAD
   }
 }
 
@@ -881,8 +857,6 @@
       weight: currentCriterion.weight || 20,
       levels: currentCriterion.levels || getDefaultLevels(language),
     })
-=======
->>>>>>> a5798bcb
   }
 
   return criteria
@@ -1092,11 +1066,7 @@
         output: 'no-schema',
         messages: [systemMessage, assistantMessage, userMessage],
         temperature: TEMPERATURE,
-<<<<<<< HEAD
         maxOutputTokens: Math.floor(TOKEN_RESPONSE_BUDGET / 3),
-=======
-        maxTokens: Math.floor(TOKEN_RESPONSE_BUDGET / 3),
->>>>>>> a5798bcb
       })
 
       if (object && Array.isArray(object)) {
@@ -1122,11 +1092,7 @@
       model: ollama(selectedModel),
       messages: [systemMessage, assistantMessage, userMessage],
       temperature: TEMPERATURE,
-<<<<<<< HEAD
       maxOutputTokens: Math.floor(TOKEN_RESPONSE_BUDGET / 3), // Ensure integer by using Math.floor
-=======
-      maxTokens: Math.floor(TOKEN_RESPONSE_BUDGET / 3),
->>>>>>> a5798bcb
     })
 
     const cleaned = stripThinkTags(response.text)
@@ -1236,11 +1202,7 @@
     hasSourceMaterials,
   )
 
-<<<<<<< HEAD
   const systemMessage: ModelMessage = {
-=======
-  const systemMessage: CoreMessage = {
->>>>>>> a5798bcb
     role: 'system',
     content: systemPrompt,
   }
@@ -1679,11 +1641,7 @@
   difficultyLevel: string,
   ollama: OllamaFn,
   selectedModel: string,
-<<<<<<< HEAD
   assistantMessage: ModelMessage,
-=======
-  assistantMessage: CoreMessage,
->>>>>>> a5798bcb
   courseInfo: CourseInfo | undefined,
   language: 'en' | 'id',
 ): Promise<AssessmentMetadata> {
@@ -1751,7 +1709,6 @@
   "duration": "Durasi yang sesuai (misal '2 hours')",
   "description": "Deskripsi singkat tujuan asesmen"
 }
-<<<<<<< HEAD
 
 JANGAN sertakan teks di luar objek JSON.`
       : `${langDirective(language)}\n\nYou are an expert assessment designer. Create metadata for a ${difficultyLevel}-level ${assessmentType} assessment ${
@@ -1760,16 +1717,6 @@
             : `for ${courseInfo?.courseCode || ''} ${courseInfo?.courseName || 'this course'}`
         }.
 
-=======
-
-JANGAN sertakan teks di luar objek JSON.`
-      : `${langDirective(language)}\n\nYou are an expert assessment designer. Create metadata for a ${difficultyLevel}-level ${assessmentType} assessment ${
-          hasSourceMaterials
-            ? 'STRICTLY based on the provided source materials.'
-            : `for ${courseInfo?.courseCode || ''} ${courseInfo?.courseName || 'this course'}`
-        }.
-
->>>>>>> a5798bcb
 CRITICAL INSTRUCTIONS:
 ${
   hasSourceMaterials
@@ -1931,13 +1878,8 @@
   const hasSourceMaterials = (assistantMessage.content as string).includes('SOURCE MATERIALS:')
 
   // Choose prompts based on assessment type
-<<<<<<< HEAD
   let systemMessage: ModelMessage
   let userMessage: ModelMessage
-=======
-  let systemMessage: CoreMessage
-  let userMessage: CoreMessage
->>>>>>> a5798bcb
 
   if (assessmentType.toLowerCase() === 'project') {
     const projectPrompts = await import('./prompts/project')
@@ -2031,11 +1973,7 @@
     modelAnswer,
   )
 
-<<<<<<< HEAD
   const systemMessage: ModelMessage = {
-=======
-  const systemMessage: CoreMessage = {
->>>>>>> a5798bcb
     role: 'system',
     content: systemPrompt,
   }
@@ -2053,7 +1991,6 @@
     // Prefer structured generation to minimize parsing errors
     try {
       const { object } = await generateObject({
-<<<<<<< HEAD
         model: ollama(selectedModel),
         output: 'no-schema',
         messages: [systemMessage, assistantMessage, userMessage],
@@ -2067,13 +2004,6 @@
             },
           },
         },
-=======
-        model: ollama(selectedModel, { numCtx: TOKEN_RESPONSE_BUDGET }),
-        output: 'no-schema',
-        messages: [systemMessage, assistantMessage, userMessage],
-        temperature: TEMPERATURE,
-        maxTokens: Math.floor(TOKEN_RESPONSE_BUDGET),
->>>>>>> a5798bcb
       })
       if (
         object &&
